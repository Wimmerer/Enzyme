#include "llvm/IR/Module.h"
#include "llvm/IRReader/IRReader.h"
#include "llvm/Linker/Linker.h"
#include "llvm/Pass.h"
#include "llvm/Support/CommandLine.h"
#include "llvm/Support/SourceMgr.h"
#include "llvm/Support/raw_ostream.h"

<<<<<<< HEAD

#include "llvm/Passes/PassBuilder.h"
#include "llvm/Passes/PassPlugin.h"

#include "BCLoader.h"

=======
#include <map>
>>>>>>> 3fd233c5
#include <set>
#include <string>

using namespace llvm;

#define DATA EnzymeBlasBC
#include "blas_headers.h"
#undef DATA

<<<<<<< HEAD

bool lowerDeclarationsToBitcode(Module& M){
    std::set<std::string> bcfuncs = {"cblas_ddot"};
    for (std::string name : bcfuncs) {
      if (name == "cblas_ddot") {
        SMDiagnostic Err;
=======
bool provideDefinitions(Module &M) {
  std::vector<StringRef> todo;
  bool seen32 = false;
  bool seen64 = false;
  bool seenGemm = false;
  for (auto &F : M) {
    if (!F.empty())
      continue;
    int index = 0;
    for (auto postfix : {"", "_", "_64_"}) {
      std::string str;
      if (strlen(postfix) == 0)
        str = F.getName().str();
      else if (F.getName().endswith(postfix)) {
        str = "cblas_" +
              F.getName().substr(0, F.getName().size() - strlen(postfix)).str();
      }

      auto found = EnzymeBlasBC.find(str);
      if (found != EnzymeBlasBC.end()) {
        todo.push_back(found->second);
        if (index == 1)
          seen32 = true;
        if (index == 2)
          seen64 = true;
        if (StringRef(str).endswith("gemm"))
          seenGemm = true;
        break;
      }
      index++;
    }
  }

  // Push fortran wrapper libs before all the other blas
  // to ensure the fortran injections have their code
  // replaced
  if (seen32)
    todo.insert(todo.begin(), __data_fblas32);
  if (seen64)
    todo.insert(todo.begin(), __data_fblas64);
  if (seenGemm) {
    todo.push_back(__data_xerbla);
  }
  bool changed = false;
  for (auto mod : todo) {
    SMDiagnostic Err;
    MemoryBufferRef buf(mod, StringRef("bcloader"));

>>>>>>> 3fd233c5
#if LLVM_VERSION_MAJOR <= 10
    auto BC = llvm::parseIR(buf, Err, M.getContext(), true,
                            M.getDataLayout().getStringRepresentation());
#else
    auto BC = llvm::parseIR(buf, Err, M.getContext(), [&](StringRef) {
      return Optional<std::string>(M.getDataLayout().getStringRepresentation());
    });
#endif
    if (!BC)
      Err.print("bcloader", llvm::errs());
    assert(BC);
    SmallVector<std::string, 1> toReplace;
    for (auto &F : *BC) {
      if (F.empty())
        continue;
      toReplace.push_back(F.getName().str());
    }
    Linker L(M);
    L.linkInModule(std::move(BC));
    for (auto name : toReplace) {
      if (auto F = M.getFunction(name)) {
        F->setLinkage(Function::LinkageTypes::InternalLinkage);
        F->addFnAttr(Attribute::AlwaysInline);
      }
    }
<<<<<<< HEAD
    return true;
}

namespace {
class BCLoader : public ModulePass {
public:
  static char ID;
  BCLoader() : ModulePass(ID) {}

  bool runOnModule(Module &M) override {
      return lowerDeclarationsToBitcode(M);
=======
    changed = true;
>>>>>>> 3fd233c5
  }
  return changed;
}

extern "C" {
uint8_t EnzymeBitcodeReplacement(LLVMModuleRef M) {
  return provideDefinitions(*unwrap(M));
}
}

namespace {
class BCLoader : public ModulePass {
public:
  static char ID;
  BCLoader() : ModulePass(ID) {}

  bool runOnModule(Module &M) override { return provideDefinitions(M); }
};
} // namespace

char BCLoader::ID = 0;

static RegisterPass<BCLoader> X("bcloader",
                                "Link bitcode files for known functions");

ModulePass *createBCLoaderPass() { return new BCLoader(); }


PreservedAnalyses BCLoaderNew::run(Module &M,ModuleAnalysisManager &MAM){
    return lowerDeclarationsToBitcode(M) ? PreservedAnalyses::all() : PreservedAnalyses::none();
}

extern "C" ::llvm::PassPluginLibraryInfo LLVM_ATTRIBUTE_WEAK
llvmGetPassPluginInfo() {
  return {
    LLVM_PLUGIN_API_VERSION, "BCLoaderNew", "v0.1",
    [](llvm::PassBuilder &PB) {
      PB.registerPipelineParsingCallback(
        [](llvm::StringRef Name, llvm::ModulePassManager &MPM,
           llvm::ArrayRef<llvm::PassBuilder::PipelineElement>) {
          if(Name == "BCPass"){
            MPM.addPass(BCLoaderNew());
            return true;
          }
          return false;
        }
      );
    }
  };
}<|MERGE_RESOLUTION|>--- conflicted
+++ resolved
@@ -6,16 +6,7 @@
 #include "llvm/Support/SourceMgr.h"
 #include "llvm/Support/raw_ostream.h"
 
-<<<<<<< HEAD
-
-#include "llvm/Passes/PassBuilder.h"
-#include "llvm/Passes/PassPlugin.h"
-
-#include "BCLoader.h"
-
-=======
 #include <map>
->>>>>>> 3fd233c5
 #include <set>
 #include <string>
 
@@ -25,14 +16,6 @@
 #include "blas_headers.h"
 #undef DATA
 
-<<<<<<< HEAD
-
-bool lowerDeclarationsToBitcode(Module& M){
-    std::set<std::string> bcfuncs = {"cblas_ddot"};
-    for (std::string name : bcfuncs) {
-      if (name == "cblas_ddot") {
-        SMDiagnostic Err;
-=======
 bool provideDefinitions(Module &M) {
   std::vector<StringRef> todo;
   bool seen32 = false;
@@ -81,7 +64,6 @@
     SMDiagnostic Err;
     MemoryBufferRef buf(mod, StringRef("bcloader"));
 
->>>>>>> 3fd233c5
 #if LLVM_VERSION_MAJOR <= 10
     auto BC = llvm::parseIR(buf, Err, M.getContext(), true,
                             M.getDataLayout().getStringRepresentation());
@@ -107,21 +89,7 @@
         F->addFnAttr(Attribute::AlwaysInline);
       }
     }
-<<<<<<< HEAD
-    return true;
-}
-
-namespace {
-class BCLoader : public ModulePass {
-public:
-  static char ID;
-  BCLoader() : ModulePass(ID) {}
-
-  bool runOnModule(Module &M) override {
-      return lowerDeclarationsToBitcode(M);
-=======
     changed = true;
->>>>>>> 3fd233c5
   }
   return changed;
 }
@@ -132,12 +100,13 @@
 }
 }
 
+
 namespace {
 class BCLoader : public ModulePass {
 public:
   static char ID;
   BCLoader() : ModulePass(ID) {}
-
+  
   bool runOnModule(Module &M) override { return provideDefinitions(M); }
 };
 } // namespace
