--- conflicted
+++ resolved
@@ -8583,18 +8583,10 @@
 
     if (!called || called->empty()) {
       if (auto blas = extractBLAS(funcName)) {
-<<<<<<< HEAD
         if (handleBLAS(call, called, blas, uncacheable_args))
-=======
-        if (handleBLAS(call, called, blas.getValue(), uncacheable_args))
->>>>>>> 002d7d8f
           return;
         // else panic?
       }
-      // std::string prefix, suffix;
-      // std::string found = extractBLAS(funcName, prefix, suffix);
-      // if (found.size()) {
-      // }
     }
 
     if (funcName == "printf" || funcName == "puts" ||
